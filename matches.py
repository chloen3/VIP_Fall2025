--- conflicted
+++ resolved
@@ -1,19 +1,7 @@
-<<<<<<< HEAD
-import os, json, re, time
-=======
-import json, re, math
->>>>>>> 338a442f
+import json, re
 import pandas as pd
 from dotenv import load_dotenv
 
-<<<<<<< HEAD
-# ---------------- Configuration ----------------
-TOP_K = 5
-MIN_SKILL_HITS = 0
-UPS_SKILLS_PER_JOB = 6          # how many suggestions to request per job
-UPS_TOP_JOBS_FOR_SUGGEST = 5    # only ask OpenAI for the top N jobs to save tokens
-OPENAI_MODEL = "gpt-4o-mini"
-=======
 WEIGHTS = dict(
     skill=1.0,
     role=1.0,
@@ -26,9 +14,12 @@
     geo=1.2,
 )
 
+# ---------------- Configuration ----------------
 TOP_K = 5
-MIN_SKILL_HITS = 1
->>>>>>> 338a442f
+MIN_SKILL_HITS = 0
+UPS_SKILLS_PER_JOB = 6          # how many suggestions to request per job
+UPS_TOP_JOBS_FOR_SUGGEST = 5    # only ask OpenAI for the top N jobs to save tokens
+OPENAI_MODEL = "gpt-4o-mini"
 
 WORD_SPLIT = re.compile(r"[^\w+#.]+")
 SKILL_SPLIT = re.compile(r"[,\|/;•\n]+")
@@ -61,7 +52,6 @@
 
 _client = _load_openai_client()
 
-<<<<<<< HEAD
 # ---------------- Helpers ----------------
 def to_list_lower(x):
     if not x:
@@ -84,164 +74,6 @@
             hits += 1
             seen.add(s)
     return hits
-=======
-def to_float(x, default=None):
-    try:
-        if x is None or str(x).strip()=="":
-            return default
-        return float(str(x).replace(",", "").strip())
-    except:
-        return default
-
-def to_int(x, default=None):
-    f = to_float(x, default)
-    return int(f) if f is not None else default
-
-def parse_list(s):
-    if s is None: return []
-    parts = re.split(r"[,\|;/]+", str(s))
-    return [p.strip().lower() for p in parts if p.strip()]
-
-def haversine_km(lat1, lon1, lat2, lon2):
-    for v in (lat1, lon1, lat2, lon2):
-        if v is None: return None
-    R = 6371.0088
-    p1, p2 = math.radians(lat1), math.radians(lat2)
-    dphi = math.radians(lat2 - lat1)
-    dlmb = math.radians(lon2 - lon1)
-    a = (math.sin(dphi/2)**2
-         + math.cos(p1)*math.cos(p2)*math.sin(dlmb/2)**2)
-    return 2 * R * math.asin(math.sqrt(a))
-
-_CURRENCY_MAP = {"$":"USD","usd":"USD","€":"EUR","eur":"EUR","£":"GBP","gbp":"GBP"}
-
-def _parse_years_range(s: str):
-    if not s: return (None, None)
-    s = str(s).lower().strip()
-    # Handles "0 to 12 Years", "3-5 years", "5+ years"
-    m = re.findall(r"\d+\.?\d*", s)
-    if not m: 
-        return (None, None)
-    nums = [float(x) for x in m]
-    if "to" in s or "-" in s:
-        lo = nums[0]
-        hi = nums[1] if len(nums) > 1 else None
-    elif "+" in s:
-        lo = nums[0]; hi = None
-    else:
-        lo = nums[0]; hi = nums[0]
-    return (lo, hi)
-
-def _parse_salary_range(s: str):
-    # "$61K-$104K", "€50,000–€70,000", "65000-90000", "Negotiable"
-    if not s: return (None, None, "")
-    raw = str(s).strip()
-    # currency
-    cur = ""
-    for sym, code in _CURRENCY_MAP.items():
-        if sym in raw.lower() or raw.startswith(sym) or raw.lower().endswith(sym):
-            cur = code
-            break
-    # strip currency symbols and letters
-    clean = re.sub(r"[^\d\.\-\–\,Kk]", "", raw)
-    # expand K/k
-    clean = re.sub(r"(\d+(?:\.\d+)?)\s*[Kk]", lambda m: str(float(m.group(1))*1000), clean)
-    # replace en-dash
-    clean = clean.replace("–", "-")
-    parts = re.split(r"\s*-\s*", clean)
-    try:
-        lo = float(parts[0].replace(",", "")) if parts and parts[0] else None
-        hi = float(parts[1].replace(",", "")) if len(parts) > 1 else None
-    except:
-        lo, hi = (None, None)
-    return (lo, hi, cur)
-
-def _bucket_company_size(val: str):
-    # Turn "84525" into "1000+"
-    try:
-        n = int(str(val).replace(",", "").strip())
-    except:
-        return ""
-    if n < 1: return "1-50"
-    if n <= 50: return "1-50"
-    if n <= 200: return "51-200"
-    if n <= 1000: return "201-1000"
-    return "1000+"
-
-def _safe_json_or_text(s: str):
-    # Some Kaggle fields look like JSON strings; try to load, else return as text
-    if not s: return ""
-    txt = str(s).strip()
-    if txt.startswith("{") or txt.startswith("["):
-        try:
-            obj = json.loads(txt)
-            return json.dumps(obj, ensure_ascii=False)  # normalized string
-        except:
-            return txt
-    return txt
-
-def normalize_kaggle_columns(df: pd.DataFrame) -> pd.DataFrame:
-    # Lowercase headers
-    df.columns = [c.strip().lower() for c in df.columns]
-
-    # Experience -> min/max years
-    if "experience" in df.columns:
-        mins, maxs = [], []
-        for x in df["experience"]:
-            lo, hi = _parse_years_range(x)
-            mins.append(lo)
-            maxs.append(hi)
-        df["min years exp"] = mins
-        df["max years exp"] = maxs
-
-    # Salary Range -> salary min/max/currency
-    if "salary range" in df.columns:
-        lo_l, hi_l, cur_l = [], [], []
-        for x in df["salary range"]:
-            lo, hi, cur = _parse_salary_range(x)
-            lo_l.append(lo); hi_l.append(hi); cur_l.append(cur)
-        df["salary min"] = lo_l
-        df["salary max"] = hi_l
-        df["salary currency"] = cur_l
-
-    # Company Size -> buckets
-    if "company size" in df.columns:
-        df["company size"] = df["company size"].apply(_bucket_company_size)
-
-    # Tags from Preference / Job Portal
-    tags = []
-    for i in range(len(df)):
-        row_tags = []
-        pref = str(df.at[i, "preference"]).strip().lower() if "preference" in df.columns else ""
-        if pref:
-            # record as a tag (do NOT use to filter by gender)
-            row_tags.append(f"preference-{pref.replace(' ', '-')}")
-        jp = str(df.at[i, "job portal"]).strip().lower() if "job portal" in df.columns else ""
-        if jp:
-            row_tags.append(f"portal-{jp.replace(' ', '-')}")
-        df.at[i, "tags"] = "|".join(row_tags) if row_tags else ""
-
-    # Flatten JSON-ish long fields to enrich search blob
-    for cname in ("benefits","responsibilities","company profile"):
-        if cname in df.columns:
-            df[cname] = df[cname].apply(_safe_json_or_text)
-
-    # Build/extend searchable fields you already use
-    # - job description: append responsibilities + benefits + company profile
-    if "job description" in df.columns:
-        jd = df["job description"].astype(str)
-        resp = df["responsibilities"].astype(str) if "responsibilities" in df.columns else ""
-        ben = df["benefits"].astype(str) if "benefits" in df.columns else ""
-        prof = df["company profile"].astype(str) if "company profile" in df.columns else ""
-        df["job description"] = (jd.fillna("") + " " + resp.fillna("") + " " + ben.fillna("") + " " + prof.fillna("")).str.strip()
-
-    # Skills: ensure plain text list (your matcher does substring hits)
-    if "skills" in df.columns:
-        df["skills"] = df["skills"].astype(str)
-
-    # Latitude/Longitude already present as strings—your code converts to float later
-    return df
->>>>>>> 338a442f
 
 def extract_job_skills(text: str) -> list[str]:
     """Pull a clean list from a 'skills' field or a JD blob."""
@@ -421,72 +253,10 @@
 
         # remote allowed adds simple "remote" signal
         if remote_ok:
-<<<<<<< HEAD
-            loc_mask |= (
-                loc_l.str.contains("remote", regex=False, na=False) |
-                country_l.str.contains("remote", regex=False, na=False) |
-                wtype_l.str.contains("remote", regex=False, na=False) |
-                desc_l.str.contains("remote", regex=False, na=False)
-            )
-=======
             loc_mask |= (loc_l.str.contains("remote", regex=False, na=False) |
                          country_l.str.contains("remote", regex=False, na=False) |
                          wtype_l.str.contains("remote", regex=False, na=False) |
                          desc_l.str.contains("remote", regex=False, na=False))
-            
-        # Experience
-        if yexp is not None and ("min years exp" in df.columns or "max years exp" in df.columns):
-            exp_mask = pd.Series(True, index=df.index)
-            if "min years exp" in df.columns:
-                exp_mask &= (min_exp.fillna(0) <= yexp)
-            if "max years exp" in df.columns:
-                exp_mask &= (max_exp.fillna(10**9) >= yexp)
-        else:
-            exp_mask = pd.Series(True, index=df.index)
-
-        # Salary overlap (+ currency, if provided)
-        if (sal_pref_min is not None or sal_pref_max is not None) and ("salary min" in df.columns or "salary max" in df.columns):
-            cur_ok = (sal_cur.eq(sal_pref_cur)) | (sal_cur.eq("")) | (sal_pref_cur == "")
-            job_min = sal_min.fillna(-10**12)
-            job_max = sal_max.fillna( 10**12)
-            pref_min = sal_pref_min if sal_pref_min is not None else -10**12
-            pref_max = sal_pref_max if sal_pref_max is not None else  10**12
-            sal_mask = (job_max >= pref_min) & (job_min <= pref_max) & cur_ok
-        else:
-            sal_mask = pd.Series(True, index=df.index)
-
-        # Work type
-        if wtypes_pref and "work type" in df.columns:
-            wtype_mask2 = pd.Series(False, index=df.index)
-            for wt in wtypes_pref:
-                wtype_mask2 |= wtype_l.str.contains(re.escape(wt), na=False)
-        else:
-            wtype_mask2 = pd.Series(True, index=df.index)
-
-        # Company size
-        if csize_pref and "company size" in df.columns:
-            csize_mask = csize.isin(csize_pref)
-        else:
-            csize_mask = pd.Series(True, index=df.index)
-
-        # Company tags
-        if ctags_pref and "tags" in df.columns:
-            ctags_mask = pd.Series(False, index=df.index)
-            ctags_mask |= tags_s.apply(lambda lst: any(tag in lst for tag in ctags_pref))
-        else:
-            ctags_mask = pd.Series(True, index=df.index)
-
-        # Geo radius
-        if geo_lat is not None and geo_lon is not None and geo_rad and ("latitude" in df.columns and "longitude" in df.columns):
-            dists = pd.Series(
-                [haversine_km(geo_lat, geo_lon, lat_s.iloc[i], lon_s.iloc[i]) for i in range(len(df))],
-                index=df.index
-            )
-            geo_mask = dists.notna() & (dists <= geo_rad)
-        else:
-            geo_mask = pd.Series(True, index=df.index)
-
->>>>>>> 338a442f
 
         # candidate rows are any with role OR location hit
         hard_mask = exp_mask & sal_mask & wtype_mask2 & csize_mask
@@ -615,13 +385,7 @@
         print(f"Top {len(top)} matches for: {name}")
         print("="*80)
 
-<<<<<<< HEAD
-        # Pre-collect text for advice calls (top N jobs only)
-        upskill_payloads = []
         for rank, (score, idx, s_hits, r_hit, l_hit) in enumerate(top, 1):
-=======
-        for rank, (score, idx, s_hits, r_hit, l_hit, e_hit, sa_hit, wt2, cs, tg, gh) in enumerate(top, 1):
->>>>>>> 338a442f
             jt = (title.loc[idx] if isinstance(title, pd.Series) else "") or ""
             rl = (role.loc[idx] if isinstance(role, pd.Series) else "") or ""
             lc = (loc.loc[idx] if isinstance(loc, pd.Series) else "") or ""
@@ -638,18 +402,7 @@
             print(f"{rank:>2}. {jt or '(no title)'}")
             print(f"    Job Id: {jid}")
             print(f"    Role: {rl} | Location: {lc}, {cn} | Work Type: {wt}")
-<<<<<<< HEAD
             print(f"    Score: {score}  (skills:{s_hits}  role:{bool(r_hit)}  loc/remote:{bool(l_hit)})")
-
-            if rank <= UPS_TOP_JOBS_FOR_SUGGEST:
-                jdesc = " ".join([
-                    str(title.loc[idx] or ""),
-                    str(role.loc[idx] or ""),
-                    str(desc.loc[idx] or ""),
-                    str(jskills.loc[idx] or "")
-                ])
-                upskill_payloads.append((rank, jid, jt, jdesc, idx))
-
             print("-"*80)
 
         # ---------------- Upskilling advice (only for top N) ----------------
@@ -678,41 +431,6 @@
                     print(f"  [{rank}] {jt} (Job Id: {jid}) — (no advice returned)")
             print()
 
-=======
-            if exp_min is not None or exp_max is not None:
-                print(f"    Experience: {exp_min if exp_min is not None else '?'}–{exp_max if exp_max is not None else '?'} yrs")
-            if smn is not None or smx is not None or scur:
-                print(f"    Salary: {smn if smn is not None else '?'}–{smx if smx is not None else '?'} {scur or ''}".strip())
-            if "company size" in df.columns:
-                print(f"    Company Size: {csize.loc[idx]}")
-            if "tags" in df.columns:
-                print(f"    Tags: {', '.join(tags_s.loc[idx])}")
-
-            # --- Extra Kaggle fields (print only if they exist) ---
-            if "job posting date" in df.columns:
-                print(f"    Posted: {df.loc[idx, 'job posting date']}")
-
-            if "job portal" in df.columns:
-                print(f"    Source: {df.loc[idx, 'job portal']}")
-
-            if "company" in df.columns:
-                print(f"    Company: {df.loc[idx, 'company']}")
-
-            if "contact person" in df.columns or "contact" in df.columns:
-                cp = df.loc[idx, "contact person"] if "contact person" in df.columns else ""
-                ct = df.loc[idx, "contact"] if "contact" in df.columns else ""
-                if cp or ct:
-                    print(f"    Recruiter: {cp} {ct}".strip())
-
-
-            print(f"    Score: {score:.2f}  "
-                  f"(skills:{s_hits} role:{bool(r_hit)} loc/remote:{bool(l_hit)} "
-                  f"exp:{bool(e_hit)} sal:{bool(sa_hit)} wtype:{bool(wt2)} "
-                  f"csize:{bool(cs)} tags:{bool(tg)} geo:{bool(gh)})")
-            print("-"*80)
-        print()
-
->>>>>>> 338a442f
 if __name__ == "__main__":
     JOBS_CSV = "./job_descriptions.csv"
     USERS_JSON = "./user_profiles.json"
